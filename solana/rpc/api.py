--- conflicted
+++ resolved
@@ -650,62 +650,6 @@
         return self._provider.make_request(*args)
 
     def get_multiple_accounts(
-<<<<<<< HEAD
-            self,
-            pubkey_list: List[Union[str, PublicKey]],
-            commitment: Optional[Commitment] = Finalized,
-            encoding: Optional[str] = None,
-            data_slice: Optional[types.DataSliceOpts] = None,
-    ) -> types.RPCResponse:
-        """Returns the account information for a list of Pubkeys
-
-        :param pubkey_list: An array of Pubkeys to query, as base-58 encoded strings.
-        :param commitment: (optional) Bank state to query. It can be either "finalized", "confirmed" or "processed".
-        :param encoding: (optional) Encoding for the returned Transaction, either jsonParsed",
-        :param data_slice: (optional) Limit the returned account data using the provided `offset`: <usize> and
-            `length`: <usize> fields; only available for "base58" or "base64" encoding.
-        >>> from solana.publickey import PublicKey
-        >>> solana_client = Client("http://localhost:8899")
-        >>> data_slice = DataSliceOpt(offset=0, length=20)
-        >>> solana_client.get_multiple_accounts(["Es9vMFrzaCERmJfrF4H2FYD4KCoNkY11McCe8BenwNYB", "EPjFWdd5AufqSSqeM2qN1xzybapC8G4wEGGkZwyTDt1v"], data_slice=data_slice)   # doctest: +SKIP
-        {
-          "jsonrpc": "2.0",
-          "result": {
-            "context": {
-              "slot": 1
-            },
-            "value": [
-              {
-                "data": [
-                  "AAAAAAEAAAACtzNsyJrW0g==",
-                  "base64"
-                ],
-                "executable": false,
-                "lamports": 1000000000,
-                "owner": "11111111111111111111111111111111",
-                "rentEpoch": 2
-              },
-              {
-                "data": [
-                  "",
-                  "base64"
-                ],
-                "executable": false,
-                "lamports": 5000000000,
-                "owner": "11111111111111111111111111111111",
-                "rentEpoch": 2
-              }
-            ]
-          },
-          "id": 1
-        }
-        """
-        args = self._get_multiple_accounts(
-            pubkey_list=pubkey_list,
-            commitment=commitment,
-            encoding=encoding,
-            data_slice=data_slice
-=======
         self,
         pubkeys: List[Union[PublicKey, str]],
         commitment: Optional[Commitment] = None,
@@ -758,7 +702,6 @@
         """  # noqa: E501 # pylint: disable=line-too-long
         args = self._get_multiple_accounts_args(
             pubkeys=pubkeys, commitment=commitment, encoding=encoding, data_slice=data_slice
->>>>>>> 7be531d2
         )
         return self._provider.make_request(*args)
 
