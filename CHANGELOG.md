# Changelog

## [0.24.0] - Unreleased

## Changed

- Use [solders](https://github.com/kevinheavey/solders) under the hood for keypairs and pubkeys [(#237)](https://github.com/michaelhly/solana-py/pull/237).
- Remove deprecated `Account` entirely [(#238)](https://github.com/michaelhly/solana-py/pull/238).
- Use [solders](https://github.com/kevinheavey/solders) under the hood for `Message` [(#239)](https://github.com/michaelhly/solana-py/pull/239).
- Remove unused and very old instruction.py file [(#240)](https://github.com/michaelhly/solana-py/pull/240).
<<<<<<< HEAD
- Default to client's commitment in confirm_transaction and send_transaction [(#242)](https://github.com/michaelhly/solana-py/pull/242).
=======
- Use [solders](https://github.com/kevinheavey/solders) under the hood for `Transaction` [(#241)](https://github.com/michaelhly/solana-py/pull/241). BREAKING CHANGES:
  - `Transaction.__init__` no longer accepts a `signatures` argument. If you want to construct a transaction with certain signatures, you can still use `Transaction.populate`.
  - `Transaction.add_signer` has been removed (it was removed from web3.js in September 2020).
  - The `signatures` attribute of `Transaction` has been changed to a read-only property.
  - Where previously a "signature" was represented as `bytes`, it is now expected to be a `solders.signature.Signature`.
    This affects the following properties and functions: `Transaction.signature`, `Transacton.signatures`, `Transaction.add_signature`, `Transaction.populate`
  - The `keypairs` in `Transaction.sign_partial` are now only allowed to be `Keypair` objects. Previously `Union[PublicKey, Keypair]` was allowed.
  - The `.signatures` property of an unsigned transaction is now a list of `solders.signature.Signature.default()` instead
    of an empty list.
- Use [solders](https://github.com/kevinheavey/solders) under the hood for system instructions [(#243)](https://github.com/michaelhly/solana-py/pull/243)
>>>>>>> 89699685

## [0.23.3] - 2022-04-29

## Fixed

- Make transaction message compilation consistent with [@solana/web3.js](https://github.com/solana-labs/solana-web3.js/) ([228](https://github.com/michaelhly/solana-py/pull/228))

## [0.23.2] - 2022-04-17

## Changed

- Relax typing-extensions contraint ([#220](https://github.com/michaelhly/solana-py/pull/220))

## [0.23.1] - 2022-03-31

## Fixed

- Fix str seed input for sp.create_account_with_seed ([#206](https://github.com/michaelhly/solana-py/pull/206))

## Changed

- Update `jsonrpcserver` dependency ([#205](https://github.com/michaelhly/solana-py/pull/205))

## [0.23.0] - 2022-03-06

## Added

- Implement `__hash__` for PublicKey ([#202](https://github.com/michaelhly/solana-py/pull/202))

## [0.22.0] - 2022-03-03

## Added

- Add default RPC client commitment to token client ([#187](https://github.com/michaelhly/solana-py/pull/187))
- Add cluster_api_url function ([#193](https://github.com/michaelhly/solana-py/pull/193))
- Add getBlockHeight RPC method ([#200](https://github.com/michaelhly/solana-py/pulls?q=is%3Apr+is%3Aclosed))

### Changed

- Replace base58 library with based58 [#192](https://github.com/michaelhly/solana-py/pull/192)

## [0.21.0] - 2022-01-13

### Fixed

- Make `program_ids` list deterministic in `compile_message` ([#164](https://github.com/michaelhly/solana-py/pull/164))

### Changed

- Throw more specific Exception in API client on failure to retrieve RPC result ([#166](https://github.com/michaelhly/solana-py/pull/166/files))

## Added

- Add max_retries option to sendTransaction and commitment option to get_transaction ([#165](https://github.com/michaelhly/solana-py/pull/165))
- Add a partial support for vote program ([#167](https://github.com/michaelhly/solana-py/pull/167))

## [0.20.0] - 2021-12-30

### Changed

- Make keypair hashable and move setters out of property functions ([#158](https://github.com/michaelhly/solana-py/pull/158))

## Added

- Optional Commitment parameter to `get_signatures_for_address` ([#157](https://github.com/michaelhly/solana-py/pull/157))
- More SYSVAR constants ([#159](https://github.com/michaelhly/solana-py/pull/159))

## [0.19.1] - 2021-12-21

## Added

- Custom solana-py RPC error handling ([#152](https://github.com/michaelhly/solana-py/pull/152))

## [0.19.0] - 2021-12-02

## Added

- Websockets support ([#144](https://github.com/michaelhly/solana-py/pull/144))
- New client functions ([#139](https://github.com/michaelhly/solana-py/pull/139))
- A timeout param for `Client` and `AsyncClient` ([#146](https://github.com/michaelhly/solana-py/pull/146))

## [0.18.3] - 2021-11-20

### Fixed

- Always return the tx signature when sending transaction (the async method was returning signature status if we were confirming the tx)

### Changed

- Raise OnCurveException instead of generic Exception in `create_program_address`
  ([#128](https://github.com/michaelhly/solana-py/pull/128))

## Added

- Add `until` parameter to `get_signatures_for_address` ([#133](https://github.com/michaelhly/solana-py/pull/133))
- This changelog.

## [0.15.0] - 2021-9-26

### Changed

- To reduce RPC calls from fetching recent blockhashes - allow user-supplied blockhash to `.send_transaction` and dependent fns, and introduce an opt-in blockhash cache ([#102](https://github.com/michaelhly/solana-py/pull/102))
- ReadTheDocs theme and doc changes ([#103](https://github.com/michaelhly/solana-py/pull/103))
- Deprecate `Account` and replace with `Keypair` ([#105](https://github.com/michaelhly/solana-py/pull/105))

### Added

- Implement methods for `solana.system_program` similar to [solana-web3](https://github.com/solana-labs/solana-web3.js/blob/44f32d9857e765dd26647ffd33b0ea0927f73b7a/src/system-program.ts#L743-L771): `create_account_with_seed`, `decode_create_account_with_seed` ([#101](https://github.com/michaelhly/solana-py/pull/101))
- Support for [getMultipleAccounts RPC method](https://docs.solana.com/developing/clients/jsonrpc-api#getmultipleaccounts) ([#103](https://github.com/michaelhly/solana-py/pull/103))
- Support for `solana.rpc.api` methods `get_token_largest_accounts`, `get_token_supply` ([#104](https://github.com/michaelhly/solana-py/pull/104))

## [0.12.1] - 2021-8-28

### Fixed

- Issue with importing `Token` from spl.token.client` ([#91](https://github.com/michaelhly/solana-py/pull/91))
- Packaging fixes ([#85](https://github.com/michaelhly/solana-py/pull/85))

### Added

- Missing `spl.token.async_client` methods - `create_multisig`, `get_mint_info`, `get_account_info`, `approve`, `revoke`, `burn`, `close_account`, `freeze_account`, `thaw_account`, `transfer_checked`, `approve_checked`, `mint_to_checked`, `burn_checked`. Missing `spl.token.client` methods - `create_multisig`, `get_mint_info`, `get_account_info`, `approve`, `revoke`, set_authority`, close_account`, `freeze_account`, `thaw_account`, `transfer_checked`, `approve_checked`, `mint_to_checked`, `burn_checked` ([#89](https://github.com/michaelhly/solana-py/pull/89))

## [0.11.1] - 2021-8-4

### Fixed

- Valid instruction can contain no keys ([#70](https://github.com/michaelhly/solana-py/pull/70))

### Changed

- Commitment levels - deprecated `max`, `root`, `singleGossip`, `recent` and added `processed`, `confirmed`, `finalized` ([#82](https://github.com/michaelhly/solana-py/pull/82))

### Added

- Allocate instruction for system program - `solana.system_program.decode_allocate`, `solana.system_program.decode_allocate_with_seed`, `solana.system_program.allocate` ([#79](https://github.com/michaelhly/solana-py/pull/79))
- Async support - `AsyncClient` and `AsyncToken` classes, refactors sync code, httpx dependency ([#83](https://github.com/michaelhly/solana-py/pull/83))

## [0.10.0] - 2021-7-6

### Fixed

- Valid instruction can contain no keys ([#70](https://github.com/michaelhly/solana-py/pull/70))

### Changed

- Pipenv update
- Use new devnet api endpoint, deprecate `solana.rpc.api.getConfirmedSignaturesForAddress2` and use `solana.rpc.api.getSignaturesForAddress` instead ([#77](https://github.com/michaelhly/solana-py/pull/77))

### Added

- `spl.client.token.set_authority` ([#73](https://github.com/michaelhly/solana-py/pull/73/files))
- `spl.client.token.create_wrapped_native_account` ([#74](https://github.com/michaelhly/solana-py/pull/74))

## [0.9.1] - 2021-5-31

### Fixed

- Integration tests

## Added

- `solana.publickey.create_with_seed` ([#69](https://github.com/michaelhly/solana-py/pull/69))

## [0.9.0] - 2021-5-26

### Fixed

- Mismatch in annotation ([#63](https://github.com/michaelhly/solana-py/pull/63))
- unused imports

### Changed

- Use python-pure25519 curve check util instead of crypto_core_ed25519_is_valid_point

## Added ([#66](https://github.com/michaelhly/solana-py/pull/66))

- python-pure25519 curve check util
- `spl.token.client.create_associated_token_account`
- `spl.token.instructions.get_associated_token_address`
- `spl.token.instructions.create_associated_token_account`
- ATA constant `ASSOCIATED_TOKEN_PROGRAM_ID`<|MERGE_RESOLUTION|>--- conflicted
+++ resolved
@@ -8,9 +8,7 @@
 - Remove deprecated `Account` entirely [(#238)](https://github.com/michaelhly/solana-py/pull/238).
 - Use [solders](https://github.com/kevinheavey/solders) under the hood for `Message` [(#239)](https://github.com/michaelhly/solana-py/pull/239).
 - Remove unused and very old instruction.py file [(#240)](https://github.com/michaelhly/solana-py/pull/240).
-<<<<<<< HEAD
 - Default to client's commitment in confirm_transaction and send_transaction [(#242)](https://github.com/michaelhly/solana-py/pull/242).
-=======
 - Use [solders](https://github.com/kevinheavey/solders) under the hood for `Transaction` [(#241)](https://github.com/michaelhly/solana-py/pull/241). BREAKING CHANGES:
   - `Transaction.__init__` no longer accepts a `signatures` argument. If you want to construct a transaction with certain signatures, you can still use `Transaction.populate`.
   - `Transaction.add_signer` has been removed (it was removed from web3.js in September 2020).
@@ -21,7 +19,6 @@
   - The `.signatures` property of an unsigned transaction is now a list of `solders.signature.Signature.default()` instead
     of an empty list.
 - Use [solders](https://github.com/kevinheavey/solders) under the hood for system instructions [(#243)](https://github.com/michaelhly/solana-py/pull/243)
->>>>>>> 89699685
 
 ## [0.23.3] - 2022-04-29
 
