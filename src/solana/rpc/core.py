--- conflicted
+++ resolved
@@ -162,11 +162,11 @@
         limit: Optional[int],
         commitment: Optional[Commitment],
     ) -> Tuple[types.RPCMethod, str, Dict[str, Union[int, str, Commitment]]]:
-        # warn(
-        #     "solana.rpc.api.getConfirmedSignaturesForAddress2 is deprecated, "
-        #     "please use solana.rpc.api.getSignaturesForAddress",
-        #     category=DeprecationWarning,
-        # )
+        warn(
+            "solana.rpc.api.getConfirmedSignaturesForAddress2 is deprecated, "
+            "please use solana.rpc.api.getSignaturesForAddress",
+            category=DeprecationWarning,
+        )
         opts = self._get_signature_for_address_config_arg(before, until, limit, commitment)
         account = self._get_signature_for_address_account_arg(account)
         return types.RPCMethod("getConfirmedSignaturesForAddress2"), account, opts
@@ -383,7 +383,6 @@
         return types.RPCMethod("getRecentBlockhash"), {self._comm_key: commitment or self._commitment}
 
     def _get_latest_blockhash_args(
-<<<<<<< HEAD
         self,
         commitment: Optional[Commitment],
         min_context_slot: Optional[int] = None,
@@ -450,11 +449,6 @@
         return (
             types.RPCMethod("getBlockProduction"), opts,
         )
-=======
-        self, commitment: Optional[Commitment]
-    ) -> Tuple[types.RPCMethod, Dict[str, Commitment]]:
-        return types.RPCMethod("getLatestBlockhash"), {self._comm_key: commitment or self._commitment}
->>>>>>> bcb74873
 
     @staticmethod
     def _get_signature_statuses_args(
