# pylint: disable=too-many-arguments
"""Helper code for api.py and async_api.py."""
from typing import List, Optional, Sequence, Tuple, Union, cast

try:
    from typing import Literal  # type: ignore
except ImportError:
    from typing_extensions import Literal  # type: ignore

from solders.account_decoder import UiAccountEncoding, UiDataSliceConfig
from solders.commitment_config import CommitmentLevel
from solders.pubkey import Pubkey
from solders.rpc.config import (
    RpcAccountInfoConfig,
    RpcBlockConfig,
    RpcContextConfig,
    RpcEpochConfig,
    RpcGetVoteAccountsConfig,
    RpcLargestAccountsFilter,
    RpcLeaderScheduleConfig,
    RpcProgramAccountsConfig,
    RpcRequestAirdropConfig,
    RpcSendTransactionConfig,
    RpcSignaturesForAddressConfig,
    RpcSignatureStatusConfig,
    RpcSimulateTransactionConfig,
    RpcSupplyConfig,
    RpcTokenAccountsFilterMint,
    RpcTokenAccountsFilterProgramId,
    RpcTransactionConfig,
)
from solders.rpc.filter import Memcmp
from solders.rpc.requests import (
    GetAccountInfo,
    GetBalance,
    GetBlock,
    GetBlockCommitment,
    GetBlockHeight,
    GetBlocks,
    GetBlockTime,
    GetClusterNodes,
    GetEpochInfo,
    GetEpochSchedule,
    GetFeeForMessage,
    GetFirstAvailableBlock,
    GetGenesisHash,
    GetIdentity,
    GetInflationGovernor,
    GetInflationRate,
    GetLargestAccounts,
    GetLatestBlockhash,
    GetLeaderSchedule,
    GetMinimumBalanceForRentExemption,
    GetMultipleAccounts,
    GetProgramAccounts,
    GetRecentPerformanceSamples,
    GetSignaturesForAddress,
    GetSignatureStatuses,
    GetSlot,
    GetSlotLeader,
    GetStakeActivation,
    GetSupply,
    GetTokenAccountBalance,
    GetTokenAccountsByDelegate,
    GetTokenAccountsByOwner,
    GetTokenLargestAccounts,
    GetTokenSupply,
    GetTransaction,
    GetTransactionCount,
    GetVersion,
    GetVoteAccounts,
    MinimumLedgerSlot,
    RequestAirdrop,
    SendTransaction,
    SimulateTransaction,
    ValidatorExit,
)
<<<<<<< HEAD
from solders.rpc.responses import SendTransactionResp, GetLatestBlockhashResp
from solders.rpc.config import (
    RpcContextConfig,
    RpcAccountInfoConfig,
    RpcBlockConfig,
    RpcSignaturesForAddressConfig,
    RpcTransactionConfig,
    RpcLargestAccountsFilter,
    RpcLeaderScheduleConfig,
    RpcProgramAccountsConfig,
    RpcSignatureStatusConfig,
    RpcEpochConfig,
    RpcSupplyConfig,
    RpcTokenAccountsFilterMint,
    RpcTokenAccountsFilterProgramId,
    RpcGetVoteAccountsConfig,
    RpcRequestAirdropConfig,
    RpcSendTransactionConfig,
    RpcSimulateTransactionConfig,
)
from solders.rpc.filter import Memcmp
from solders.account_decoder import UiAccountEncoding, UiDataSliceConfig
from solders.transaction_status import UiTransactionEncoding
=======
>>>>>>> 07fbec15
from solders.signature import Signature
from solders.transaction import Transaction as SoldersTx
from solders.transaction_status import UiTransactionEncoding

from solana.blockhash import Blockhash, BlockhashCache
from solana.message import Message
from solana.publickey import PublicKey
from solana.rpc import types
from solana.transaction import Transaction

from .commitment import Commitment, Confirmed, Finalized, Processed

_COMMITMENT_TO_SOLDERS = {
    Finalized: CommitmentLevel.Finalized,
    Confirmed: CommitmentLevel.Confirmed,
    Processed: CommitmentLevel.Processed,
}
_TX_ENCODING_TO_SOLDERS = {
    "binary": UiTransactionEncoding.Binary,
    "base58": UiTransactionEncoding.Base58,
    "base64": UiTransactionEncoding.Base64,
    "json": UiTransactionEncoding.Json,
    "jsonParsed": UiTransactionEncoding.JsonParsed,
}
_ACCOUNT_ENCODING_TO_SOLDERS = {
    "binary": UiAccountEncoding.Binary,
    "base58": UiAccountEncoding.Base58,
    "base64": UiAccountEncoding.Base64,
    "jsonParsed": UiAccountEncoding.JsonParsed,
    "base64+zstd": UiAccountEncoding.Base64Zstd,
}
_LARGEST_ACCOUNTS_FILTER_TO_SOLDERS = {
    "circulating": RpcLargestAccountsFilter.Circulating,
    "nonCirculating": RpcLargestAccountsFilter.NonCirculating,
}


class RPCException(Exception):
    """Raised when RPC method returns an error result."""


class RPCNoResultException(Exception):
    """Raised when an RPC method returns no result."""


class UnconfirmedTxError(Exception):
    """Raise when confirming a transaction times out."""


class TransactionExpiredBlockheightExceededError(Exception):
    """Raise when confirming an expired transaction that exceeded the blockheight."""


class TransactionUncompiledError(Exception):
    """Raise when transaction is not compiled to a message."""


class _ClientCore:  # pylint: disable=too-few-public-methods
    _comm_key = "commitment"
    _encoding_key = "encoding"
    _data_slice_key = "dataSlice"
    _skip_preflight_key = "skipPreflight"
    _preflight_comm_key = "preflightCommitment"
    _max_retries = "maxRetries"
    _before_rpc_config_key = "before"
    _limit_rpc_config_key = "limit"
    _until_rpc_config_key = "until"
    _get_cluster_nodes = GetClusterNodes()
    _get_epoch_schedule = GetEpochSchedule()
    _get_first_available_block = GetFirstAvailableBlock()
    _get_genesis_hash = GetGenesisHash()
    _get_identity = GetIdentity()
    _get_inflation_rate = GetInflationRate()
    _minimum_ledger_slot = MinimumLedgerSlot()
    _get_version = GetVersion()
    _validator_exit = ValidatorExit()

    def __init__(self, commitment: Optional[Commitment] = None, blockhash_cache: Union[BlockhashCache, bool] = False):
        self._commitment = commitment or Finalized
        self.blockhash_cache: Union[BlockhashCache, Literal[False]] = (
            BlockhashCache()
            if blockhash_cache is True
            else cast(Union[BlockhashCache, Literal[False]], blockhash_cache)
        )

    @property
    def commitment(self) -> Commitment:
        """The default commitment used for requests."""
        return self._commitment

    def _get_balance_body(self, pubkey: PublicKey, commitment: Optional[Commitment]) -> GetBalance:
        commitment_to_use = _COMMITMENT_TO_SOLDERS[commitment or self._commitment]
        return GetBalance(pubkey.to_solders(), RpcContextConfig(commitment=commitment_to_use))

    def _get_account_info_body(
        self,
        pubkey: PublicKey,
        commitment: Optional[Commitment],
        encoding: str,
        data_slice: Optional[types.DataSliceOpts],
    ) -> GetAccountInfo:
        data_slice_to_use = (
            None if data_slice is None else UiDataSliceConfig(offset=data_slice.offset, length=data_slice.length)
        )
        encoding_to_use = _ACCOUNT_ENCODING_TO_SOLDERS[encoding]
        commitment_to_use = _COMMITMENT_TO_SOLDERS[commitment or self._commitment]
        config = RpcAccountInfoConfig(
            encoding=encoding_to_use, data_slice=data_slice_to_use, commitment=commitment_to_use
        )
        return GetAccountInfo(pubkey.to_solders(), config)

    @staticmethod
    def _get_block_commitment_body(slot: int) -> GetBlockCommitment:
        return GetBlockCommitment(slot)

    @staticmethod
    def _get_block_time_body(slot: int) -> GetBlockTime:
        return GetBlockTime(slot)

    @staticmethod
    def _get_block_body(slot: int, encoding: str, max_supported_transaction_version: Optional[int]) -> GetBlock:
        encoding_to_use = _TX_ENCODING_TO_SOLDERS[encoding]
        config = RpcBlockConfig(
            encoding=encoding_to_use, max_supported_transaction_version=max_supported_transaction_version
        )
        return GetBlock(slot=slot, config=config)

    def _get_block_height_body(self, commitment: Optional[Commitment]) -> GetBlockHeight:
        commitment_to_use = _COMMITMENT_TO_SOLDERS[commitment or self._commitment]
        return GetBlockHeight(RpcContextConfig(commitment=commitment_to_use))

    @staticmethod
    def _get_recent_performance_samples_body(limit: Optional[int]) -> GetRecentPerformanceSamples:
        return GetRecentPerformanceSamples(limit)

    @staticmethod
    def _get_blocks_body(start_slot: int, end_slot: Optional[int]) -> GetBlocks:
        return GetBlocks(start_slot, end_slot)

    def _get_signatures_for_address_body(
        self,
        address: PublicKey,
        before: Optional[Signature],
        until: Optional[Signature],
        limit: Optional[int],
        commitment: Optional[Commitment],
    ) -> GetSignaturesForAddress:
        commitment_to_use = _COMMITMENT_TO_SOLDERS[commitment or self._commitment]
        config = RpcSignaturesForAddressConfig(before=before, until=until, limit=limit, commitment=commitment_to_use)
        return GetSignaturesForAddress(address.to_solders(), config)

    def _get_transaction_body(
        self,
        tx_sig: Signature,
        encoding: str = "json",
        commitment: Commitment = None,
        max_supported_transaction_version: Optional[int] = None,
    ) -> GetTransaction:
        commitment_to_use = _COMMITMENT_TO_SOLDERS[commitment or self._commitment]
        encoding_to_use = _TX_ENCODING_TO_SOLDERS[encoding]
        config = RpcTransactionConfig(
            encoding=encoding_to_use,
            commitment=commitment_to_use,
            max_supported_transaction_version=max_supported_transaction_version,
        )
        return GetTransaction(tx_sig, config)

    def _get_epoch_info_body(self, commitment: Optional[Commitment]) -> GetEpochInfo:
        commitment_to_use = _COMMITMENT_TO_SOLDERS[commitment or self._commitment]
        config = RpcContextConfig(commitment=commitment_to_use)
        return GetEpochInfo(config)

    def _get_fee_for_message_body(self, message: Message, commitment: Optional[Commitment]) -> GetFeeForMessage:
        commitment_to_use = _COMMITMENT_TO_SOLDERS[commitment or self._commitment]
        return GetFeeForMessage(message.to_solders(), commitment_to_use)

    def _get_inflation_governor_body(self, commitment: Optional[Commitment]) -> GetInflationGovernor:
        commitment_to_use = _COMMITMENT_TO_SOLDERS[commitment or self._commitment]
        return GetInflationGovernor(commitment_to_use)

    def _get_largest_accounts_body(
        self, filter_opt: Optional[str], commitment: Optional[Commitment]
    ) -> GetLargestAccounts:
        filter_to_use = None if filter_opt is None else _LARGEST_ACCOUNTS_FILTER_TO_SOLDERS[filter_opt]
        commitment_to_use = _COMMITMENT_TO_SOLDERS[commitment or self._commitment]
        return GetLargestAccounts(commitment=commitment_to_use, filter_=filter_to_use)

    def _get_leader_schedule_body(self, slot: Optional[int], commitment: Optional[Commitment]) -> GetLeaderSchedule:
        commitment_to_use = _COMMITMENT_TO_SOLDERS[commitment or self._commitment]
        config = RpcLeaderScheduleConfig(commitment=commitment_to_use)
        return GetLeaderSchedule(slot, config)

    def _get_minimum_balance_for_rent_exemption_body(
        self, usize: int, commitment: Optional[Commitment]
    ) -> GetMinimumBalanceForRentExemption:
        commitment_to_use = _COMMITMENT_TO_SOLDERS[commitment or self._commitment]
        return GetMinimumBalanceForRentExemption(usize, commitment_to_use)

    def _get_multiple_accounts_body(
        self,
        pubkeys: List[PublicKey],
        commitment: Optional[Commitment],
        encoding: str,
        data_slice: Optional[types.DataSliceOpts],
    ) -> GetMultipleAccounts:
        accounts = [pubkey.to_solders() for pubkey in pubkeys]
        encoding_to_use = _ACCOUNT_ENCODING_TO_SOLDERS[encoding]
        commitment_to_use = _COMMITMENT_TO_SOLDERS[commitment or self._commitment]
        data_slice_to_use = (
            None if data_slice is None else UiDataSliceConfig(offset=data_slice.offset, length=data_slice.length)
        )
        config = RpcAccountInfoConfig(
            encoding=encoding_to_use, commitment=commitment_to_use, data_slice=data_slice_to_use
        )
        return GetMultipleAccounts(accounts, config)

    def _get_program_accounts_body(
        self,
        pubkey: PublicKey,
        commitment: Optional[Commitment],
        encoding: Optional[str],
        data_slice: Optional[types.DataSliceOpts],
        filters: Optional[Sequence[Union[int, types.MemcmpOpts]]] = None,
    ) -> GetProgramAccounts:  # pylint: disable=too-many-arguments
        encoding_to_use = None if encoding is None else _ACCOUNT_ENCODING_TO_SOLDERS[encoding]
        commitment_to_use = _COMMITMENT_TO_SOLDERS[commitment or self._commitment]
        data_slice_to_use = (
            None if data_slice is None else UiDataSliceConfig(offset=data_slice.offset, length=data_slice.length)
        )
        account_config = RpcAccountInfoConfig(
            encoding=encoding_to_use, commitment=commitment_to_use, data_slice=data_slice_to_use
        )
        filters_to_use: Optional[List[Union[int, Memcmp]]] = (
            None if filters is None else [x if isinstance(x, int) else Memcmp(*x) for x in filters]
        )
        config = RpcProgramAccountsConfig(account_config, filters_to_use)
        return GetProgramAccounts(pubkey.to_solders(), config)

    def _get_latest_blockhash_body(self, commitment: Optional[Commitment]) -> GetLatestBlockhash:
        commitment_to_use = _COMMITMENT_TO_SOLDERS[commitment or self._commitment]
        return GetLatestBlockhash(RpcContextConfig(commitment_to_use))

    @staticmethod
    def _get_signature_statuses_body(
        signatures: List[Signature], search_transaction_history: bool
    ) -> GetSignatureStatuses:
        config = RpcSignatureStatusConfig(search_transaction_history)
        return GetSignatureStatuses(signatures, config)

    def _get_slot_body(self, commitment: Optional[Commitment]) -> GetSlot:
        commitment_to_use = _COMMITMENT_TO_SOLDERS[commitment or self._commitment]
        return GetSlot(RpcContextConfig(commitment_to_use))

    def _get_slot_leader_body(self, commitment: Optional[Commitment]) -> GetSlotLeader:
        commitment_to_use = _COMMITMENT_TO_SOLDERS[commitment or self._commitment]
        return GetSlotLeader(RpcContextConfig(commitment_to_use))

    def _get_stake_activation_body(
        self,
        pubkey: PublicKey,
        epoch: Optional[int],
        commitment: Optional[Commitment],
    ) -> GetStakeActivation:
        commitment_to_use = _COMMITMENT_TO_SOLDERS[commitment or self._commitment]
        return GetStakeActivation(pubkey.to_solders(), RpcEpochConfig(epoch, commitment_to_use))

    def _get_supply_body(self, commitment: Optional[Commitment]) -> GetSupply:
        commitment_to_use = _COMMITMENT_TO_SOLDERS[commitment or self._commitment]
        return GetSupply(RpcSupplyConfig(commitment=commitment_to_use, exclude_non_circulating_accounts_list=False))

    def _get_token_account_balance_body(
        self, pubkey: PublicKey, commitment: Optional[Commitment]
    ) -> GetTokenAccountBalance:
        commitment_to_use = _COMMITMENT_TO_SOLDERS[commitment or self._commitment]
        return GetTokenAccountBalance(pubkey.to_solders(), commitment_to_use)

    def _get_token_accounts_convert(
        self, pubkey: PublicKey, opts: types.TokenAccountOpts, commitment: Optional[Commitment]
    ) -> Tuple[Pubkey, Union[RpcTokenAccountsFilterMint, RpcTokenAccountsFilterProgramId], RpcAccountInfoConfig]:
        commitment_to_use = _COMMITMENT_TO_SOLDERS[commitment or self._commitment]
        encoding_to_use = _ACCOUNT_ENCODING_TO_SOLDERS[opts.encoding]
        maybe_data_slice = opts.data_slice
        data_slice_to_use = (
            None
            if maybe_data_slice is None
            else UiDataSliceConfig(offset=maybe_data_slice.offset, length=maybe_data_slice.length)
        )
        maybe_mint = opts.mint
        maybe_program_id = opts.program_id
        if maybe_mint is not None:
            filter_to_use = RpcTokenAccountsFilterMint(maybe_mint.to_solders())
        elif maybe_program_id is not None:
            filter_to_use = RpcTokenAccountsFilterMint(maybe_program_id.to_solders())
        else:
            raise ValueError("Please provide one of mint or program_id")
        config = RpcAccountInfoConfig(
            encoding=encoding_to_use, commitment=commitment_to_use, data_slice=data_slice_to_use
        )
        return pubkey.to_solders(), filter_to_use, config

    def _get_token_accounts_by_delegate_body(
        self, delegate: PublicKey, opts: types.TokenAccountOpts, commitment: Optional[Commitment]
    ) -> GetTokenAccountsByDelegate:
        pubkey, filter_, config = self._get_token_accounts_convert(delegate, opts, commitment)
        return GetTokenAccountsByDelegate(pubkey, filter_, config)

    def _get_token_accounts_by_owner_body(
        self, owner: PublicKey, opts: types.TokenAccountOpts, commitment: Optional[Commitment]
    ) -> GetTokenAccountsByOwner:
        pubkey, filter_, config = self._get_token_accounts_convert(owner, opts, commitment)
        return GetTokenAccountsByOwner(pubkey, filter_, config)

    def _get_token_largest_accounts_body(
        self, pubkey: PublicKey, commitment: Optional[Commitment]
    ) -> GetTokenLargestAccounts:
        commitment_to_use = _COMMITMENT_TO_SOLDERS[commitment or self._commitment]
        return GetTokenLargestAccounts(pubkey.to_solders(), commitment_to_use)

    def _get_token_supply_body(self, pubkey: PublicKey, commitment: Optional[Commitment]) -> GetTokenSupply:
        commitment_to_use = _COMMITMENT_TO_SOLDERS[commitment or self._commitment]
        return GetTokenSupply(pubkey.to_solders(), commitment_to_use)

    def _get_transaction_count_body(self, commitment: Optional[Commitment]) -> GetTransactionCount:
        commitment_to_use = _COMMITMENT_TO_SOLDERS[commitment or self._commitment]
        return GetTransactionCount(RpcContextConfig(commitment_to_use))

    def _get_vote_accounts_body(self, commitment: Optional[Commitment]) -> GetVoteAccounts:
        commitment_to_use = _COMMITMENT_TO_SOLDERS[commitment or self._commitment]
        config = RpcGetVoteAccountsConfig(commitment=commitment_to_use)
        return GetVoteAccounts(config)

    def _request_airdrop_body(
        self, pubkey: PublicKey, lamports: int, commitment: Optional[Commitment]
    ) -> RequestAirdrop:
        commitment_to_use = _COMMITMENT_TO_SOLDERS[commitment or self._commitment]
        return RequestAirdrop(pubkey.to_solders(), lamports, RpcRequestAirdropConfig(commitment=commitment_to_use))

    def _send_raw_transaction_body(self, txn: bytes, opts: types.TxOpts) -> SendTransaction:
        solders_tx = SoldersTx.from_bytes(txn)
        preflight_commitment_to_use = _COMMITMENT_TO_SOLDERS[opts.preflight_commitment or self._commitment]
        config = RpcSendTransactionConfig(
            skip_preflight=opts.skip_preflight,
            preflight_commitment=preflight_commitment_to_use,
            max_retries=opts.max_retries,
        )
        return SendTransaction(
            solders_tx,
            config,
        )

    @staticmethod
    def _send_raw_transaction_post_send_args(
        resp: SendTransactionResp, opts: types.TxOpts
    ) -> Tuple[SendTransactionResp, Commitment, Optional[int]]:
        return resp, opts.preflight_commitment, opts.last_valid_block_height

    def _simulate_transaction_body(
        self, txn: Transaction, sig_verify: bool, commitment: Optional[Commitment]
    ) -> SimulateTransaction:
        if txn.recent_blockhash is None:
            raise ValueError("transaction must have a valid blockhash")
        commitment_to_use = _COMMITMENT_TO_SOLDERS[commitment or self._commitment]
        config = RpcSimulateTransactionConfig(
            sig_verify=sig_verify, commitment=commitment_to_use, encoding=UiTransactionEncoding.Base64
        )
        return SimulateTransaction(txn.to_solders(), config)

    @staticmethod
    def _post_send(resp: SendTransactionResp) -> SendTransactionResp:
        if not resp.result:
            raise RPCNoResultException("Failed to send transaction")
        return resp

    @staticmethod
    def parse_recent_blockhash(blockhash_resp: GetLatestBlockhashResp) -> Blockhash:
        """Extract blockhash from JSON RPC result."""
        return Blockhash(blockhash_resp.value.blockhash)

    def _process_blockhash_resp(self, blockhash_resp: GetLatestBlockhashResp, used_immediately: bool) -> Blockhash:
        recent_blockhash = self.parse_recent_blockhash(blockhash_resp)
        if self.blockhash_cache:
            slot = blockhash_resp.context.slot
            self.blockhash_cache.set(recent_blockhash, slot, used_immediately=used_immediately)
        return recent_blockhash<|MERGE_RESOLUTION|>--- conflicted
+++ resolved
@@ -75,7 +75,6 @@
     SimulateTransaction,
     ValidatorExit,
 )
-<<<<<<< HEAD
 from solders.rpc.responses import SendTransactionResp, GetLatestBlockhashResp
 from solders.rpc.config import (
     RpcContextConfig,
@@ -99,8 +98,6 @@
 from solders.rpc.filter import Memcmp
 from solders.account_decoder import UiAccountEncoding, UiDataSliceConfig
 from solders.transaction_status import UiTransactionEncoding
-=======
->>>>>>> 07fbec15
 from solders.signature import Signature
 from solders.transaction import Transaction as SoldersTx
 from solders.transaction_status import UiTransactionEncoding
