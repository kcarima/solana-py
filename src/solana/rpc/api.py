--- conflicted
+++ resolved
@@ -294,12 +294,8 @@
         self,
         slot: int,
         encoding: str = "json",
-<<<<<<< HEAD
+        max_supported_transaction_version: int = None,
     ) -> GetBlockResp:
-=======
-        max_supported_transaction_version: int = None,
-    ) -> types.RPCResponse:
->>>>>>> 07fbec15
         """Returns identity and transaction information about a confirmed block in the ledger.
 
         Args:
@@ -353,13 +349,8 @@
                  'base64']}]},
              'id': 10}
         """  # noqa: E501 # pylint: disable=line-too-long
-<<<<<<< HEAD
-        body = self._get_block_body(slot, encoding)
+        body = self._get_block_body(slot, encoding, max_supported_transaction_version)
         return self._provider.make_request(body, GetBlockResp)
-=======
-        body = self._get_block_body(slot, encoding, max_supported_transaction_version)
-        return self._provider.make_request(body)
->>>>>>> 07fbec15
 
     def get_recent_performance_samples(self, limit: Optional[int] = None) -> GetRecentPerformanceSamplesResp:
         """Returns a list of recent performance samples, in reverse slot order.
@@ -468,17 +459,12 @@
         return self._provider.make_request(body, GetSignaturesForAddressResp)
 
     def get_transaction(
-<<<<<<< HEAD
-        self, tx_sig: Signature, encoding: str = "json", commitment: Optional[Commitment] = None
-    ) -> GetTransactionResp:
-=======
         self,
         tx_sig: Signature,
         encoding: str = "json",
         commitment: Optional[Commitment] = None,
         max_supported_transaction_version: Optional[int] = None,
-    ) -> types.RPCResponse:
->>>>>>> 07fbec15
+    ) -> GetTransactionResp:
         """Returns transaction details for a confirmed transaction.
 
         Args:
@@ -514,13 +500,8 @@
                    'signatures': ['3PtGYH77LhhQqTXP4SmDVJ85hmDieWsgXCUbn14v7gYyVYPjZzygUQhTk3bSTYnfA48vCM1rmWY7zWL3j1EVKmEy']}},
                  'id': 4}
         """  # noqa: E501 # pylint: disable=line-too-long
-<<<<<<< HEAD
-        body = self._get_transaction_body(tx_sig, encoding, commitment)
+        body = self._get_transaction_body(tx_sig, encoding, commitment, max_supported_transaction_version)
         return self._provider.make_request(body, GetTransactionResp)
-=======
-        body = self._get_transaction_body(tx_sig, encoding, commitment, max_supported_transaction_version)
-        return self._provider.make_request(body)
->>>>>>> 07fbec15
 
     def get_epoch_info(self, commitment: Optional[Commitment] = None) -> GetEpochInfoResp:
         """Returns information about the current epoch.
