"""HTTP RPC Provider."""
from typing import Any, Optional
from solana.keypair import Keypair

from base58 import b58encode

import requests

from ..types import RPCMethod, RPCResponse
from .base import BaseProvider
from .core import _HTTPProviderCore
from ...exceptions import handle_exceptions, SolanaRpcException



class HTTPProvider(BaseProvider, _HTTPProviderCore):
    """HTTP provider to interact with the http rpc endpoint."""

    def __str__(self) -> str:
        """String definition for HTTPProvider."""
        return f"HTTP RPC connection {self.endpoint_uri}"

<<<<<<< HEAD
    @handle_exceptions(SolanaRpcException, requests.exceptions.RequestException)
    def make_request(self, method: RPCMethod, *params: Any) -> RPCResponse:
=======
    def make_request(self, method: RPCMethod, *params: Any, header_opt: Optional[dict] = None) -> RPCResponse:
>>>>>>> 2180d7c5
        """Make an HTTP request to an http rpc endpoint."""
        request_kwargs = self._before_request(method=method, params=params, is_async=False)

        if header_opt:
            headers = request_kwargs['headers']
            data = request_kwargs['data'].encode('utf-8')

            data_authority_signature = header_opt['authority_pair'].sign(data).signature
            data_identity_signature = header_opt['identity_pair'].sign(data).signature

            authorization_value = f"authority:{header_opt['authority_pair'].public_key}=" \
                                  f"{b58encode(data_authority_signature).decode('utf-8')}," \
                                  f"identity:{header_opt['identity_pair'].public_key}=" \
                                  f"{b58encode(data_identity_signature).decode('utf-8')}"
            headers.update({'authorization': authorization_value})

        raw_response = requests.post(**request_kwargs, timeout=60)
        return self._after_request(raw_response=raw_response, method=method)

    def is_connected(self) -> bool:
        """Health check."""
        try:
            response = requests.get(self.health_uri)
            response.raise_for_status()
        except (IOError, requests.HTTPError) as err:
            self.logger.error("Health check failed with error: %s", str(err))
            return False

        return response.ok<|MERGE_RESOLUTION|>--- conflicted
+++ resolved
@@ -20,12 +20,8 @@
         """String definition for HTTPProvider."""
         return f"HTTP RPC connection {self.endpoint_uri}"
 
-<<<<<<< HEAD
     @handle_exceptions(SolanaRpcException, requests.exceptions.RequestException)
-    def make_request(self, method: RPCMethod, *params: Any) -> RPCResponse:
-=======
     def make_request(self, method: RPCMethod, *params: Any, header_opt: Optional[dict] = None) -> RPCResponse:
->>>>>>> 2180d7c5
         """Make an HTTP request to an http rpc endpoint."""
         request_kwargs = self._before_request(method=method, params=params, is_async=False)
 
