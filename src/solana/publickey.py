--- conflicted
+++ resolved
@@ -35,11 +35,7 @@
                 self._solders = Pubkey.from_string(value)
             except ValueError as err:
                 raise ValueError("invalid public key input:", value) from err
-<<<<<<< HEAD
-            # if len(self._key) != self.LENGTH:
-            #     raise ValueError("invalid public key input:", value)
-=======
->>>>>>> ec5ea6a3
+
         elif isinstance(value, int):
             self._solders = Pubkey(_rjust_pubkey(bytes([value])))
         else:
